"""Unit tests for the ChatKit service helpers."""
from __future__ import annotations

from collections.abc import Sequence
from typing import Any

import httpx
import pytest

from apps.mw.src.services.chatkit import (
    create_chatkit_service_session,
    create_chatkit_session,
)


class _ClientStub:
    """Context manager emulating :class:`httpx.Client`."""

    def __init__(self, responses: Sequence[httpx.Response]):
        self._responses = list(responses)
        self.requests: list[tuple[str, dict[str, str], dict[str, Any]]] = []

    def __enter__(self) -> _ClientStub:  # pragma: no cover - trivial
        return self

    def __exit__(self, exc_type, exc, tb) -> None:  # pragma: no cover - no cleanup
        return None

    def post(
        self,
        url: str,
        *,
        headers: dict[str, str],
        json: dict[str, Any],
    ) -> httpx.Response:
        """Record the request and return the next configured response."""

        self.requests.append((url, headers, json))
        if not self._responses:
            raise RuntimeError("No response configured for httpx.Client stub")
        return self._responses.pop(0)


def _patch_httpx_client(
    monkeypatch: pytest.MonkeyPatch,
    responses: Sequence[httpx.Response],
) -> list[_ClientStub]:
    """Patch ``httpx.Client`` to use the stub and return created instances."""

    instances: list[_ClientStub] = []

    def _factory(*args: Any, **kwargs: Any) -> _ClientStub:
        client = _ClientStub(responses)
        instances.append(client)
        return client

    monkeypatch.setattr("apps.mw.src.services.chatkit.httpx.Client", _factory)
    return instances


def _make_response(status_code: int, *, json: dict[str, Any] | None = None, text: str = "") -> httpx.Response:
    """Utility for building httpx responses with attached requests."""

    request = httpx.Request("POST", "https://api.openai.com/v1/chat/completions/sessions")
    if json is None:
        return httpx.Response(status_code, text=text, request=request)
    return httpx.Response(status_code, json=json, request=request)


def test_create_chatkit_service_session_success(monkeypatch: pytest.MonkeyPatch) -> None:
    """A successful API call should yield the client secret value."""

    monkeypatch.setenv("OPENAI_API_KEY", "test-key")
    monkeypatch.setenv("OPENAI_BASE_URL", "https://api.openai.com/v1")
    responses = [_make_response(200, json={"client_secret": {"value": "secret-123"}})]
    instances = _patch_httpx_client(monkeypatch, responses)

    secret = create_chatkit_service_session()

    assert secret == "secret-123"
    assert instances, "Expected httpx.Client to be instantiated"

    url, headers, payload = instances[0].requests[0]
    assert url == "https://api.openai.com/v1/chat/completions/sessions"
    assert headers == {
        "Authorization": "Bearer test-key",
        "Content-Type": "application/json",
        "OpenAI-Beta": "chat-completions",
    }
<<<<<<< HEAD
    assert payload == {"session": {"default_model": "gpt-4o-mini"}}


def test_create_chatkit_service_session_retries_with_model_payload(
    monkeypatch: pytest.MonkeyPatch,
) -> None:
    """The service should iterate through payload variants until one succeeds."""

    monkeypatch.setenv("OPENAI_API_KEY", "test-key")
    monkeypatch.setenv("OPENAI_CHATKIT_MODEL", "gpt-4o-mini")

    error_json = {
        "error": {
            "message": "Unknown parameter: 'model'.",
            "type": "invalid_request_error",
            "param": "model",
            "code": "unknown_parameter",
        }
    }
    responses = [
        _make_response(400, json={"error": {"param": "session.default_model"}}),
        _make_response(400, json=error_json),
        _make_response(200, json={"client_secret": {"value": "fallback-secret"}}),
    ]
    instances = _patch_httpx_client(monkeypatch, responses)

    secret = create_chatkit_service_session()

    assert secret == "fallback-secret"
    assert instances, "Expected httpx.Client to be instantiated"
    # Two requests should have been issued with different payloads.
    assert len(instances[0].requests) == 3
    first_url, _, first_payload = instances[0].requests[0]
    second_url, _, second_payload = instances[0].requests[1]
    third_url, _, third_payload = instances[0].requests[2]
    assert first_url == second_url == third_url == "https://api.openai.com/v1/chat/completions/sessions"
    assert first_payload == {"session": {"default_model": "gpt-4o-mini"}}
    assert second_payload == {"default_model": "gpt-4o-mini"}
    assert third_payload == {"model": "gpt-4o-mini"}
=======
    assert payload == {}
>>>>>>> 22a360b9


def test_create_chatkit_service_session_missing_api_key(monkeypatch: pytest.MonkeyPatch) -> None:
    """The service should raise if the API key is absent."""

    monkeypatch.delenv("OPENAI_API_KEY", raising=False)

    with pytest.raises(RuntimeError):
        create_chatkit_service_session()


def test_create_chatkit_service_session_missing_secret(monkeypatch: pytest.MonkeyPatch) -> None:
    """If the response lacks the client secret we should raise an error."""

    monkeypatch.setenv("OPENAI_API_KEY", "test-key")
    responses = [_make_response(200, json={"client_secret": {}})]
    _patch_httpx_client(monkeypatch, responses)

    with pytest.raises(RuntimeError, match="client_secret"):
        create_chatkit_service_session()


def test_create_chatkit_service_session_http_error(monkeypatch: pytest.MonkeyPatch) -> None:
    """HTTP failures should propagate ``HTTPStatusError`` to the caller."""

    monkeypatch.setenv("OPENAI_API_KEY", "test-key")
    error_response = _make_response(502, json={"error": "bad gateway"})
    responses = [error_response]
    instances = _patch_httpx_client(monkeypatch, responses)

    with pytest.raises(httpx.HTTPStatusError):
        create_chatkit_service_session()

    assert instances, "Expected httpx.Client to capture the failed request"
    assert instances[0].requests[0][0] == "https://api.openai.com/v1/chat/completions/sessions"


def test_create_chatkit_session_alias(monkeypatch: pytest.MonkeyPatch) -> None:
    """The legacy alias should simply delegate to the service helper."""

    monkeypatch.setenv("OPENAI_API_KEY", "test-key")
    responses = [_make_response(200, json={"client_secret": {"value": "secret-456"}})]
    _patch_httpx_client(monkeypatch, responses)

    assert create_chatkit_session() == "secret-456"
<|MERGE_RESOLUTION|>--- conflicted
+++ resolved
@@ -87,7 +87,7 @@
         "Content-Type": "application/json",
         "OpenAI-Beta": "chat-completions",
     }
-<<<<<<< HEAD
+
     assert payload == {"session": {"default_model": "gpt-4o-mini"}}
 
 
@@ -127,9 +127,7 @@
     assert first_payload == {"session": {"default_model": "gpt-4o-mini"}}
     assert second_payload == {"default_model": "gpt-4o-mini"}
     assert third_payload == {"model": "gpt-4o-mini"}
-=======
-    assert payload == {}
->>>>>>> 22a360b9
+
 
 
 def test_create_chatkit_service_session_missing_api_key(monkeypatch: pytest.MonkeyPatch) -> None:
