"""Service helpers for creating ChatKit sessions."""
from __future__ import annotations

import os
from typing import Any, cast

import httpx
from loguru import logger

__all__ = ["create_chatkit_service_session", "create_chatkit_session"]


def _env(name: str, default: str | None = None) -> str | None:
    """Return a normalised environment value."""

    value = os.getenv(name, default)
    if isinstance(value, str):
        stripped = value.strip()
        return stripped or None
    return value


def create_chatkit_service_session() -> str:
    """Create a ChatKit session using the Chat Completions Sessions API."""

    api_key = _env("OPENAI_API_KEY")

    if not api_key:
        raise RuntimeError("OPENAI_API_KEY is not set")

    base_url = (_env("OPENAI_BASE_URL", "https://api.openai.com/v1") or "").rstrip("/")
    url = f"{base_url}/chat/completions/sessions"
    headers = {
        "Authorization": f"Bearer {api_key}",
        "Content-Type": "application/json",
        "OpenAI-Beta": "chat-completions",
    }
<<<<<<< HEAD
    payload_variants: list[tuple[str, dict[str, Any]]] = [
        ("session.default_model", {"session": {"default_model": model}}),
        ("default_model", {"default_model": model}),
        ("model", {"model": model}),
    ]

    with httpx.Client(timeout=20.0) as http:
        for index, (variant, payload) in enumerate(payload_variants):
            logger.debug(
                "POST {url} payload_variant={variant} payload={payload}",
                url=url,
                variant=variant,
                payload=payload,
            )

            response = http.post(url, headers=headers, json=payload)
            if response.status_code < 400:
                data: Any = response.json()
                client_secret = (((data or {}).get("client_secret") or {}).get("value"))
                if not client_secret:
                    logger.error("No client_secret in response: {data}", data=data)
                    raise RuntimeError("No client_secret in ChatKit session response")

                return cast(str, client_secret)

            error_body = (response.text or "")[:2000]
            logger.error(
                "OpenAI ChatKit session creation failed | {code} {url}\n{body}",
                code=response.status_code,
                url=url,
                body=error_body,
            )

            if response.status_code == 400 and index + 1 < len(payload_variants):
                try:
                    parsed: Any = response.json()
                except ValueError:
                    parsed = None
                error_param = None
                if isinstance(parsed, dict):
                    error_param = ((parsed.get("error") or {}).get("param"))
                logger.warning(
                    "Retrying ChatKit session creation with alternate payload",
                    variant=variant,
                    next_variant=payload_variants[index + 1][0],
                    param=error_param,
                )
                continue

            response.raise_for_status()
=======

    payload: dict[str, Any] = {}

    with httpx.Client(timeout=20.0) as http:
        logger.debug("POST {url} payload={payload} payload_variant=empty", url=url, payload=payload)

        response = http.post(url, headers=headers, json=payload)
        if response.status_code < 400:
            data: Any = response.json()
            client_secret = (((data or {}).get("client_secret") or {}).get("value"))
            if not client_secret:
                logger.error("No client_secret in response: {data}", data=data)
                raise RuntimeError("No client_secret in ChatKit session response")

            return cast(str, client_secret)

        error_body = (response.text or "")[:2000]
        logger.error(
            "OpenAI ChatKit session creation failed | {code} {url}\n{body}",
            code=response.status_code,
            url=url,
            body=error_body,
        )

        response.raise_for_status()
>>>>>>> 22a360b9

    raise RuntimeError("Failed to create ChatKit session")


def create_chatkit_session() -> str:
    """Backward compatible alias for the service helper."""

    return create_chatkit_service_session()

<|MERGE_RESOLUTION|>--- conflicted
+++ resolved
@@ -35,7 +35,7 @@
         "Content-Type": "application/json",
         "OpenAI-Beta": "chat-completions",
     }
-<<<<<<< HEAD
+
     payload_variants: list[tuple[str, dict[str, Any]]] = [
         ("session.default_model", {"session": {"default_model": model}}),
         ("default_model", {"default_model": model}),
@@ -86,33 +86,6 @@
                 continue
 
             response.raise_for_status()
-=======
-
-    payload: dict[str, Any] = {}
-
-    with httpx.Client(timeout=20.0) as http:
-        logger.debug("POST {url} payload={payload} payload_variant=empty", url=url, payload=payload)
-
-        response = http.post(url, headers=headers, json=payload)
-        if response.status_code < 400:
-            data: Any = response.json()
-            client_secret = (((data or {}).get("client_secret") or {}).get("value"))
-            if not client_secret:
-                logger.error("No client_secret in response: {data}", data=data)
-                raise RuntimeError("No client_secret in ChatKit session response")
-
-            return cast(str, client_secret)
-
-        error_body = (response.text or "")[:2000]
-        logger.error(
-            "OpenAI ChatKit session creation failed | {code} {url}\n{body}",
-            code=response.status_code,
-            url=url,
-            body=error_body,
-        )
-
-        response.raise_for_status()
->>>>>>> 22a360b9
 
     raise RuntimeError("Failed to create ChatKit session")
 
