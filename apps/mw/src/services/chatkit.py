--- conflicted
+++ resolved
@@ -91,17 +91,8 @@
     sessions_url = f"{completions_url}/sessions"
     headers = _beta_headers(api_key)
 
-<<<<<<< HEAD
     model = _resolve_model()
-=======
-    model = _env("OPENAI_CHATKIT_MODEL") or "gpt-4o-mini"
 
-    payload_variants: list[tuple[str, dict[str, Any]]] = [
-        ("session.default_model", {"session": {"default_model": model}}),
-        ("default_model", {"default_model": model}),
-        ("model", {"model": model}),
-    ]
->>>>>>> a48d92eb
 
     with httpx.Client(timeout=20.0) as http:
         completion_id = _create_minimal_completion(
