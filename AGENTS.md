# MasterMobile — Handbook for Autonomous Agents

> Репозиторий проходит переход от «docs-first» к полноценному middleware. Этот файл —
> единственный источник правды для любых автоматизированных и ручных агентов: как
> поддерживать документацию, так и собирать/проверять сервис.

---

## 🎯 Миссия

- Сохранять целостность знаний (docs/), конвенций и связей между документами.
- Автономно готовить окружение, поднимать middleware и подтверждать его
  работоспособность.
- Держать OpenAPI (`./openapi.yaml`) и проверочные пайплайны в актуальном состоянии.

## 📏 Общие правила

- Соблюдать структуру репозитория, зафиксированную в разделе «Базовый контракт».
- Все изменения только через PR, коммиты — в стиле Conventional Commits.
- Ветка `main` защищена: прямые пуши запрещены, требуется review.
- Перед релизом документа или кода убедиться, что выполнены проверки из разделов
  «Автоматизированный алгоритм» и «PR-чеклист».

## 🧱 Базовый контракт репозитория («Задача 0»)

| Путь / артефакт                         | Назначение / комментарии                                       |
|----------------------------------------|-----------------------------------------------------------------|
| `README.md`                            | Краткий обзор и быстрый старт.                                 |
| `CONTRIBUTING.md`                      | Правила контрибьютинга и формат PR.                            |
| `CODEOWNERS`                           | Ответственные за ключевые области.                             |
| `.editorconfig`, `.gitignore`          | Единые настройки форматирования и игнор-лист.                  |
| `.env.example`                         | Образец переменных окружения; обязателен для копирования в `.env`. |
| `Makefile`                             | Единая точка входа для lint/typecheck/tests/compose.            |
| `pyproject.toml`                       | Python-пакет и зависимости (FastAPI, SQLAlchemy, pytest и т.д.).|
| `.github/workflows/ci.yml`             | CI: `ruff`, `mypy`, `pytest`.                                   |
| `docs/`                                | Источник истины (PRD/SRS/ER/API, глоссарий, UAT, ADR и др.).    |
| `docs/testing/error_catalog.json`      | Каталог ошибок для будущих тестов.                             |
| `openapi.yaml`                         | Контракт API v1 (должен соответствовать работающему сервису).   |
| `docs/00-Core_glossary-status.md`      | Резерв под глоссарий и словарь статусов (создаётся при первом наполнении). |
| `docker-compose.yml` *(ожидается)*     | Определение сервисов `app`, `db`, `redis`; если отсутствует — эскалировать. |

> ⚠️ Если какой-либо обязательный артефакт отсутствует, агент должен завести задачу
> или PR на восстановление перед выполнением остальных шагов.

## 🤖 Автоматизированный алгоритм (Задача 8)

1. **Префлайт**
   - Сверить структуру с «Базовым контрактом».
   - Проверить наличие ключевых документов (`docs/…`), Makefile, CI, `openapi.yaml`.
2. **Окружение**
   - Если нет `.env`, скопировать `.env.example` → `.env` и дополнить секреты.
   - Убедиться, что локальный Python ≥ 3.11 и Docker/Compose доступны.
3. **Сборка и запуск**
   - Выполнить `make up`; ожидать, пока `app`, `db`, `redis` в состоянии `healthy`.
   - При необходимости использовать `make logs` для проверки readiness.
4. **Качество и тесты**
   - Запустить последовательно: `make lint`, `make typecheck`, `make test`.
   - Все команды должны проходить без предупреждений; при сбое — фиксировать и
     повторять цикл.
5. **Контракт API**
   - Проверить `openapi.yaml` и запущенный сервис: `curl http://localhost:8000/health`
     должен возвращать `200 OK`.
   - Сравнить `./openapi.yaml` c фактическим `http://localhost:8000/openapi.json`; при
     расхождениях — обновить спецификацию и отметить изменения в changelog документов.
6. **Завершение**
   - При необходимости остановить окружение командой `make down`.
   - Зафиксировать результаты и переходить к оформлению PR.

## 🔁 Подсказки по эксплуатации

- **Локальный reset**: `make down` очищает контейнеры и volumes (`-v`).
- **Обновление зависимостей**: `make init` создаёт venv и ставит инструменты
  (`ruff`, `mypy`, `pytest`). Повторять при обновлениях `pyproject.toml`.
- **Seed-данные**: команда `make seed` зарезервирована; до появления скрипта нужно
  явно указывать в PR, что данные не накатывались.
- **Проверки документации**: после внедрения Docs-CI запускать markdownlint,
  link-checker и spellcheck (см. раздел ниже).

## 📚 Управление документацией

### Источники истины и зависимость

```
PRD / SRS  →  ER / DDL  →  API Contracts  →  ONE-PAGER / UX
```

- Изменения «ниже по цепочке» не могут ломать «выше» без явного changelog.
- Все документы живут в `docs/`; допустимые подпапки: `docs/adr/`, `docs/ux/`,
  `docs/core-sync/` и др.

### Инвентарь ключевых документов

- `docs/00‑Core — Синхронизация документации.md` — карта связей, Version Map, конвенции.
- `docs/Концепция проекта.md` — цели и границы middleware.
- `docs/ER‑диаграмма и DDL.md` — единая ER (PostgreSQL ≥ 14).
- `docs/API‑Contracts.md` — контракт API v1.
- Core Sync: `PRD — Переход 1С: УТ 10.md`, `SRS — Core Sync 1С: УТ 10.md`,
  `ONE-PAGER — Переход 1С: УТ 10.md`.
- Walking Warehouse: `PRD Ходячий склад.md`, `ONE-PAGER-ХодячийРюкзак.md`,
  `UX-скетчи-Рюкзак:Продажа.md`.
<<<<<<< HEAD
- Batch-Transcribe B24: `PRD — Тексты звонков Bitrix24.md`,
  `SRS — Тексты звонков Bitrix24 (выгрузка за 60 дней).md`,
  `b24-transcribe/ONE-PAGER.md`,
  `runbooks/call_export.md`,
  `specs/call_registry_schema.yaml`.
=======
- Batch-Transcribe B24: `docs/PRD — Тексты звонков Bitrix24.md`,
  `docs/SRS — Тексты звонков Bitrix24 (выгрузка за 60 дней).md`,
  `docs/b24-transcribe/ONE-PAGER.md`,
  `docs/runbooks/call_export.md`,
  `docs/specs/call_registry_schema.yaml`.
>>>>>>> 0124d69c
- Шаблон: `Software Requirements Specification SRS.md` — заготовка для новых SRS.

### Конвенции (00-Core)

- **Дата/время**: ISO‑8601 / RFC‑3339 с таймзоной.
- **Деньги**: `number` (2 знака после запятой) + `currency_code` (ISO‑4217).
- **Ошибки API**: формат `application/problem+json` (`type`, `title`, `status`, `detail`,
  `errors[]`).
- **Статусы**: жить в словаре `Status-Dictionary v1` (перенести в
  `docs/00-Core_glossary-status.md`).
- **Версионирование API**: префикс `/api/v1`; breaking — → `/api/v2`. Допустим заголовок
  `X-Api-Version`.
- **Идемпотентность**: заголовок `Idempotency-Key` обязателен для всех
  модифицирующих операций; повтор с иным телом → `409 Conflict`.
- **PII/безопасность** (docs-phase): флаги `PII_MASKING_ENABLED`,
  `DISK_ENCRYPTION_FLAG`; для dev допустимо `false`, для prod — `true`.

### Синхронизация версий

- Если поле есть в ER, но отсутствует в API → добавить в API или обозначить вычисляемым
  (фиксировать в changelog).
- Если поле есть в API, но отсутствует в ER → расширить ER или пометить виртуальным.
- Enum/статусы определяются только в 00-Core; остальные документы ссылаются на них.
- Шапка каждого документа (обязательна):
  - `Название · Версия: vX.Y · Дата: YYYY-MM-DD · Владелец: <роль/имя> · Статус: Draft/Approved`
  - `Связанные документы: <PRD/SRS/ER/API/ONE-PAGER ссылки>`
- Пример changelog:

  ```markdown
  ### Changelog
  - v1.2 — non-breaking: уточнены поля …; добавлена ссылка на …
  - v1.1 — breaking: переименован status X→Y; обновить ER/API.
  ```

### Version Map

Находится в `docs/00‑Core — Синхронизация документации.md`.

| Объект / поток        | PRD / SRS                                              | ER / DDL | API | Примечания |
|-----------------------|--------------------------------------------------------|---------|-----|------------|
| Core Sync             | `PRD — Переход 1С: УТ 10.md`, `SRS — Core Sync 1С: УТ 10.md` | v0.6.x  | v1.1.x | SoT = УТ 10.3 |
| Walking Warehouse     | `PRD Ходячий склад.md` (SRS при появлении)            | v0.6.x  | v1.1.x | Нет нового типа «Возврат» в УТ 10.3 |
<<<<<<< HEAD
| B24 Batch-Transcribe  | `PRD — Тексты звонков Bitrix24.md`, `SRS — Тексты звонков Bitrix24 (выгрузка за 60 дней).md` | —       | v1.0? | Связанные: `b24-transcribe/ONE-PAGER.md`, `runbooks/call_export.md`, `specs/call_registry_schema.yaml` |
=======
| B24 Batch-Transcribe  | `PRD — Тексты звонков Bitrix24.md`, `SRS — Тексты звонков Bitrix24 (выгрузка за 60 дней).md` | —       | v1.0? | ONE-PAGER `docs/b24-transcribe/ONE-PAGER.md`, runbook `docs/runbooks/call_export.md`, CSV schema `docs/specs/call_registry_schema.yaml`; форматы `calls.csv`/`txt` зафиксированы |
>>>>>>> 0124d69c
| Общий шаблон SRS      | `Software Requirements Specification SRS.md`           | —       | —    | База для новых SRS |

### PR-чеклист (документация)

- Обновить ссылки на затронутые файлы и Version Map.
- Поддерживать список документов: `one-pager_b24-transcribe.md`, `prd_core-sync.md`,
  `srs_core-sync.md`, `er_ddl.md`, `api-contracts.md`, `00-core_sync.md` и др.
- Запускать Docs-CI (markdownlint, link-checker, spellcheck) — при появлении пайплайна
  фиксировать результат в описании PR.
- Проверять шапки и changelog (breaking/non-breaking), актуальность ссылок.

### Глоссарий и статусы

- Создать/обновлять `docs/00-Core_glossary-status.md`.
- Вынести термины: SoT, Delta/Зеркало, MW, Batch-Transcribe и прочие доменные
  определения.

### Модули / потоки (docs-phase)

| Модуль / поток       | Ключевые документы                                                       | Артефакты / ожидания                       |
|----------------------|---------------------------------------------------------------------------|--------------------------------------------|
| Core Sync (УТ10.3↔11)| PRD, ONE-PAGER, SRS, ER/DDL, API Contracts                               | Перечень сущностей, статусов, ER v0.6.x    |
| Walking Warehouse    | PRD, ONE-PAGER, UX-скетчи                                                | Процессы задач/возвратов, UX-скрины        |
<<<<<<< HEAD
| B24 Batch-Transcribe | PRD, SRS, ONE-PAGER, runbook, схема реестра                                | Calls.csv, transcripts/*.txt, schema YAML  |
=======
| B24 Batch-Transcribe | PRD, SRS, ONE-PAGER, runbook `call_export`, CSV schema `call_registry_schema.yaml` | Calls.csv, transcripts/*.txt               |
>>>>>>> 0124d69c
| Концепция            | `Концепция проекта.md`                                                    | Рамки/цели/не-цели                         |
| Общий шаблон SRS     | `Software Requirements Specification SRS.md`                              | Основа для новых SRS                       |

### UAT-чеклисты (пример для ONE-PAGER B24)

- 100% звонков `T-60…T0` присутствуют в `calls.csv`.
- ≥ 98% звонков имеют `call_<id>.txt`.
- Разница длительности с Bitrix24 ≤ 1%.
- Повторный запуск не создаёт дублей.
- Итоговый отчёт: минуты и оценка стоимости.

Каждый новый ONE-PAGER должен содержать аналогичный блок UAT.

### ADR (архитектурные решения)

- Хранить в `docs/adr/`.
- Формат файла:

  ```markdown
  # ADR-0001: Возвраты без нового типа документа в УТ 10.3
  Context
  Decision
  Consequences
  Status
  ```

### Роли и RACI

| Область              | Owner          | Reviewers                     |
|----------------------|----------------|--------------------------------|
| 00-Core              | Архитектура    | Лиды потоков                   |
| Core Sync PRD/SRS    | Продакт        | Арх / Интеграции               |
| ER / DDL             | Арх / DB       | Core Sync, Walking Warehouse   |
| API Contracts        | Арх / API      | Все потоки                     |
| Walking Warehouse    | Продакт        | Арх / Интеграция / UX          |
| B24 Transcribe       | Интеграции     | Арх / Аналитика                |

## 🏁 Переход к коду

Целевая структура (когда появится код):

```
/apps/mw/       # FastAPI-приложение
/contracts/     # OpenAPI / JSON Schema
/db/migrations/ # SQL-миграции (ER v0.6.x → …)
/scripts/       # Утилиты (в т.ч. batch-transcribe)
/docs/          # Источник истины
/.github/       # PR template, CODEOWNERS, workflows
```

Стартовые задачи:

1. Подготовить скелет `pyproject.toml`, `Makefile` (venv, ci, test, typecheck, lint,
   check-openapi) — выполняется.
2. Сгенерировать OpenAPI v1 из `schemas/` по `API-Contracts.md` (валидатор зелёный).
3. Добавить первые SQL-миграции по `ER-диаграмма и DDL.md`.
4. Зафиксировать CLI интерфейс `scripts/b24_transcribe` (параметры/форматы).
5. Настроить Docs-CI (markdownlint + link-checker + spellcheck).
6. Добавить `.github/pull_request_template.md`, `.github/CODEOWNERS` (готово).

## 📁 Шаблоны GitHub

- **PR template (`.github/pull_request_template.md`)**
  - `## Что изменили`
  - `## Ссылки/версии` (обновить Version Map, указать связанные артефакты)
  - `## Проверки`
    - `[ ] Шапки обновлены (версия/дата/владелец/статус)`
    - `[ ] Changelog (breaking/non-breaking)`
    - `[ ] Линки валидны (Docs-CI)`
- **CODEOWNERS**
  - `docs/00*                     @team-arch`
  - `docs/API*                    @team-api`
  - `docs/ER*                     @team-db`
  - `docs/PRD*                    @team-product`
  - `docs/SRS*                    @team-product`
  - `docs/Software Requirements Specification SRS.md @team-product`
  - `docs/ONE-PAGER*              @team-ww`
  - `docs/UX*                     @team-ww`

## 🔗 Быстрые ссылки

- 00-Core: `docs/00‑Core — Синхронизация документации.md`
- Концепция: `docs/Концепция проекта.md`
- ER/DDL: `docs/ER‑диаграмма и DDL.md`
- API: `docs/API‑Contracts.md`
- Core Sync: `docs/PRD — Переход 1С: УТ 10.md`, `docs/SRS — Core Sync 1С: УТ 10.md`,
  `docs/ONE-PAGER — Переход 1С: УТ 10.md`
- Walking Warehouse: `docs/PRD Ходячий склад.md`, `docs/ONE-PAGER-ХодячийРюкзак.md`,
  `docs/UX-скетчи-Рюкзак:Продажа.md`
- Batch-Transcribe: `docs/PRD — Тексты звонков Bitrix24.md`,
  `docs/SRS — Тексты звонков Bitrix24 (выгрузка за 60 дней).md`,
  `docs/b24-transcribe/ONE-PAGER.md`,
  `docs/runbooks/call_export.md`,
  `docs/specs/call_registry_schema.yaml`
- Шаблон SRS: `docs/Software Requirements Specification SRS.md`

## 🛠️ Команды быстрого доступа

| Действие                       | Команда                                  |
|--------------------------------|-------------------------------------------|
| Инициализация виртуального окружения | `make init`                        |
| Поднять стэк (app/db/redis)    | `make up`                                 |
| Просмотреть логи приложения    | `make logs`                               |
| Остановить и очистить стэк     | `make down`                               |
| Статический анализ             | `make lint`                               |
| Проверка типов                 | `make typecheck`                          |
| Тесты                          | `make test`                               |
| Форматирование                 | `make fmt`                                |
| Проверка OpenAPI               | `make openapi` (сравнить с запущенным API) |

Следуйте этому playbook при выполнении любых задач в репозитории.<|MERGE_RESOLUTION|>--- conflicted
+++ resolved
@@ -98,19 +98,13 @@
   `ONE-PAGER — Переход 1С: УТ 10.md`.
 - Walking Warehouse: `PRD Ходячий склад.md`, `ONE-PAGER-ХодячийРюкзак.md`,
   `UX-скетчи-Рюкзак:Продажа.md`.
-<<<<<<< HEAD
+
 - Batch-Transcribe B24: `PRD — Тексты звонков Bitrix24.md`,
   `SRS — Тексты звонков Bitrix24 (выгрузка за 60 дней).md`,
   `b24-transcribe/ONE-PAGER.md`,
   `runbooks/call_export.md`,
   `specs/call_registry_schema.yaml`.
-=======
-- Batch-Transcribe B24: `docs/PRD — Тексты звонков Bitrix24.md`,
-  `docs/SRS — Тексты звонков Bitrix24 (выгрузка за 60 дней).md`,
-  `docs/b24-transcribe/ONE-PAGER.md`,
-  `docs/runbooks/call_export.md`,
-  `docs/specs/call_registry_schema.yaml`.
->>>>>>> 0124d69c
+
 - Шаблон: `Software Requirements Specification SRS.md` — заготовка для новых SRS.
 
 ### Конвенции (00-Core)
@@ -153,11 +147,7 @@
 |-----------------------|--------------------------------------------------------|---------|-----|------------|
 | Core Sync             | `PRD — Переход 1С: УТ 10.md`, `SRS — Core Sync 1С: УТ 10.md` | v0.6.x  | v1.1.x | SoT = УТ 10.3 |
 | Walking Warehouse     | `PRD Ходячий склад.md` (SRS при появлении)            | v0.6.x  | v1.1.x | Нет нового типа «Возврат» в УТ 10.3 |
-<<<<<<< HEAD
-| B24 Batch-Transcribe  | `PRD — Тексты звонков Bitrix24.md`, `SRS — Тексты звонков Bitrix24 (выгрузка за 60 дней).md` | —       | v1.0? | Связанные: `b24-transcribe/ONE-PAGER.md`, `runbooks/call_export.md`, `specs/call_registry_schema.yaml` |
-=======
-| B24 Batch-Transcribe  | `PRD — Тексты звонков Bitrix24.md`, `SRS — Тексты звонков Bitrix24 (выгрузка за 60 дней).md` | —       | v1.0? | ONE-PAGER `docs/b24-transcribe/ONE-PAGER.md`, runbook `docs/runbooks/call_export.md`, CSV schema `docs/specs/call_registry_schema.yaml`; форматы `calls.csv`/`txt` зафиксированы |
->>>>>>> 0124d69c
+
 | Общий шаблон SRS      | `Software Requirements Specification SRS.md`           | —       | —    | База для новых SRS |
 
 ### PR-чеклист (документация)
@@ -181,11 +171,9 @@
 |----------------------|---------------------------------------------------------------------------|--------------------------------------------|
 | Core Sync (УТ10.3↔11)| PRD, ONE-PAGER, SRS, ER/DDL, API Contracts                               | Перечень сущностей, статусов, ER v0.6.x    |
 | Walking Warehouse    | PRD, ONE-PAGER, UX-скетчи                                                | Процессы задач/возвратов, UX-скрины        |
-<<<<<<< HEAD
+
 | B24 Batch-Transcribe | PRD, SRS, ONE-PAGER, runbook, схема реестра                                | Calls.csv, transcripts/*.txt, schema YAML  |
-=======
-| B24 Batch-Transcribe | PRD, SRS, ONE-PAGER, runbook `call_export`, CSV schema `call_registry_schema.yaml` | Calls.csv, transcripts/*.txt               |
->>>>>>> 0124d69c
+
 | Концепция            | `Концепция проекта.md`                                                    | Рамки/цели/не-цели                         |
 | Общий шаблон SRS     | `Software Requirements Specification SRS.md`                              | Основа для новых SRS                       |
 
